--- conflicted
+++ resolved
@@ -57,11 +57,8 @@
 #[linux]
 # Arguments to pass yay when updating packages
 #yay_arguments = "--nodevel"
-<<<<<<< HEAD
+#trizen_arguments = "--devel"
+#enable_tlmgr = true
 
 #[git]
-#max_concurrency = 5
-=======
-#trizen_arguments = "--devel"
-#enable_tlmgr = true
->>>>>>> 94d230dc
+#max_concurrency = 5