#![allow(unused_imports)]
use crate::execution_context::ExecutionContext;
use crate::executor::{CommandExt, ExecutorOutput, RunType};
use crate::terminal::{print_separator, shell};
use crate::utils::{self, PathExt};
use crate::{
    error::{SkipStep, TopgradeError},
    terminal::print_warning,
};
use anyhow::Result;
use directories::BaseDirs;
use log::debug;
use std::io::Write;
use std::path::PathBuf;
use std::process::Command;
use std::{env, path::Path};
use tempfile::tempfile_in;

pub fn run_cargo_update(run_type: RunType) -> Result<()> {
    utils::require("cargo")?;

    print_separator("Cargo");

    let cargo_update = match utils::require("cargo-install-update") {
        Ok(e) => e,
        Err(e) => {
            print_warning("cargo-update isn't installed so Topgrade can't upgrade cargo packages.\nInstall cargo-update by running `cargo install cargo-update`");
            return Err(e);
        }
    };

    run_type
        .execute(cargo_update)
        .args(&["install-update", "--git", "--all"])
        .check_run()
}

pub fn run_flutter_upgrade(run_type: RunType) -> Result<()> {
    let flutter = utils::require("flutter")?;

    print_separator("Flutter");
    run_type.execute(&flutter).arg("upgrade").check_run()
}

pub fn run_go(base_dirs: &BaseDirs, run_type: RunType) -> Result<()> {
    let go = utils::require("go")?;
    let gopath = env::var("GOPATH")
        .unwrap_or_else(|_| base_dirs.home_dir().join("go").to_str().unwrap().to_string())
        .require()?;

    print_separator("Go");
    run_type
        .execute(&go)
        .args(&["get", "-u", "all"])
        .current_dir(gopath)
        .env_remove("GO111MODULE")
        .check_run()
}

pub fn run_gem(base_dirs: &BaseDirs, run_type: RunType) -> Result<()> {
    let gem = utils::require("gem")?;
    base_dirs.home_dir().join(".gem").require()?;

    print_separator("RubyGems");

    let mut command = run_type.execute(&gem);
    command.arg("update");

    if env::var_os("RBENV_SHELL").is_none() {
        debug!("Detected rbenv. Avoiding --user-install");
        command.arg("--user-install");
    }

    command.check_run()
}

pub fn run_sheldon(ctx: &ExecutionContext) -> Result<()> {
    let sheldon = utils::require("sheldon")?;

    print_separator("Sheldon");

    ctx.run_type().execute(&sheldon).args(&["lock", "--update"]).check_run()
}

<<<<<<< HEAD
pub fn run_vscode_variant(run_type: RunType, exe: &Path) -> Result<()> {
    let plugins = RunType::Wet.execute(&exe).args(&["--list-extensions"]).check_output()?;
=======
pub fn run_fossil(run_type: RunType) -> Result<()> {
    let fossil = utils::require("fossil")?;

    print_separator("Fossil");

    run_type.execute(&fossil).args(&["all", "sync"]).check_run()
}

pub fn run_vscode(run_type: RunType) -> Result<()> {
    let vscode = utils::require("code")?;

    print_separator("Visual Studio Code");

    let plugins = RunType::Wet
        .execute(&vscode)
        .args(&["--list-extensions"])
        .check_output()?;
>>>>>>> 64b2f087

    for plugin in plugins.lines() {
        run_type
            .execute(&exe)
            .args(&["--force", "--install-extension", plugin])
            .check_run()?;
    }

    Ok(())
}

pub fn run_vscodium(run_type: RunType) -> Result<()> {
    let vscode = utils::require("codium")?;

    print_separator("Visual Studio Codium");

    run_vscode_variant(run_type, &vscode)
}

pub fn run_vscode(run_type: RunType) -> Result<()> {
    let vscode = utils::require("code")?;

    print_separator("Visual Studio Code");

    run_vscode_variant(run_type, &vscode)
}

pub fn run_micro(run_type: RunType) -> Result<()> {
    let micro = utils::require("micro")?;

    print_separator("micro");

    let stdout = run_type.execute(&micro).args(&["-plugin", "update"]).string_output()?;
    std::io::stdout().write_all(&stdout.as_bytes())?;

    if stdout.contains("Nothing to install / update") || stdout.contains("One or more plugins installed") {
        Ok(())
    } else {
        Err(anyhow::anyhow!("micro output does not indicate success: {}", stdout))
    }
}

#[cfg(not(any(
    target_os = "freebsd",
    target_os = "openbsd",
    target_os = "netbsd",
    target_os = "dragonfly"
)))]
pub fn run_apm(run_type: RunType) -> Result<()> {
    let apm = utils::require("apm")?;

    print_separator("Atom Package Manager");

    run_type.execute(&apm).args(&["upgrade", "--confirm=false"]).check_run()
}

pub fn run_rustup(base_dirs: &BaseDirs, run_type: RunType) -> Result<()> {
    let rustup = utils::require("rustup")?;

    print_separator("rustup");

    if rustup.canonicalize()?.is_descendant_of(base_dirs.home_dir()) {
        run_type.execute(&rustup).args(&["self", "update"]).check_run()?;
    }

    run_type.execute(&rustup).arg("update").check_run()
}

pub fn run_choosenim(ctx: &ExecutionContext) -> Result<()> {
    let choosenim = utils::require("choosenim")?;

    print_separator("choosenim");
    let run_type = ctx.run_type();

    run_type.execute(&choosenim).args(&["update", "self"]).check_run()?;
    run_type.execute(&choosenim).args(&["update", "stable"]).check_run()
}

pub fn run_krew_upgrade(run_type: RunType) -> Result<()> {
    let krew = utils::require("kubectl-krew")?;

    print_separator("Krew");

    run_type.execute(&krew).args(&["upgrade"]).check_run()
}

pub fn run_gcloud_components_update(run_type: RunType) -> Result<()> {
    let gcloud = utils::require("gcloud")?;

    print_separator("gcloud");

    run_type
        .execute(&gcloud)
        .args(&["components", "update", "--quiet"])
        .check_run()
}

pub fn run_jetpack(run_type: RunType) -> Result<()> {
    let jetpack = utils::require("jetpack")?;

    print_separator("Jetpack");

    run_type.execute(&jetpack).args(&["global", "update"]).check_run()
}

pub fn run_rtcl(ctx: &ExecutionContext) -> Result<()> {
    let rupdate = utils::require("rupdate")?;

    print_separator("rtcl");

    ctx.run_type().execute(&rupdate).check_run()
}

pub fn run_opam_update(run_type: RunType) -> Result<()> {
    let opam = utils::require("opam")?;

    print_separator("OCaml Package Manager");

    run_type.execute(&opam).arg("update").check_run()?;
    run_type.execute(&opam).arg("upgrade").check_run()
}

pub fn run_vcpkg_update(run_type: RunType) -> Result<()> {
    let vcpkg = utils::require("vcpkg")?;
    print_separator("vcpkg");

    run_type.execute(&vcpkg).args(&["upgrade", "--no-dry-run"]).check_run()
}

pub fn run_pipx_update(run_type: RunType) -> Result<()> {
    let pipx = utils::require("pipx")?;
    print_separator("pipx");

    run_type.execute(&pipx).arg("upgrade-all").check_run()
}

pub fn run_stack_update(run_type: RunType) -> Result<()> {
    let stack = utils::require("stack")?;
    print_separator("stack");

    run_type.execute(&stack).arg("upgrade").check_run()
}

pub fn run_tlmgr_update(ctx: &ExecutionContext) -> Result<()> {
    cfg_if::cfg_if! {
        if #[cfg(target_os = "linux")] {
            if !ctx.config().enable_tlmgr_linux() {
                return Err(SkipStep(String::from("tlmgr must be explicity enabled in the configuration to run in Linux")).into());
            }
        }
    }

    let tlmgr = utils::require("tlmgr")?;
    let kpsewhich = utils::require("kpsewhich")?;
    let tlmgr_directory = {
        let mut d = PathBuf::from(
            std::str::from_utf8(
                &Command::new(&kpsewhich)
                    .arg("-var-value=SELFAUTOPARENT")
                    .output()?
                    .stdout,
            )?
            .trim(),
        );
        d.push("tlpkg");
        d
    }
    .require()?;

    let directory_writable = tempfile_in(&tlmgr_directory).is_ok();
    debug!("{:?} writable: {}", tlmgr_directory, directory_writable);

    print_separator("TeX Live package manager");

    let mut command = if directory_writable {
        ctx.run_type().execute(&tlmgr)
    } else {
        let mut c = ctx
            .run_type()
            .execute(ctx.sudo().as_ref().ok_or(TopgradeError::SudoRequired)?);
        c.arg(&tlmgr);
        c
    };
    command.args(&["update", "--self", "--all"]);

    command.check_run()
}

pub fn run_myrepos_update(base_dirs: &BaseDirs, run_type: RunType) -> Result<()> {
    let myrepos = utils::require("mr")?;
    base_dirs.home_dir().join(".mrconfig").require()?;

    print_separator("myrepos");

    run_type
        .execute(&myrepos)
        .arg("--directory")
        .arg(base_dirs.home_dir())
        .arg("checkout")
        .check_run()?;
    run_type
        .execute(&myrepos)
        .arg("--directory")
        .arg(base_dirs.home_dir())
        .arg("update")
        .check_run()
}

pub fn run_custom_command(name: &str, command: &str, ctx: &ExecutionContext) -> Result<()> {
    print_separator(name);
    ctx.run_type().execute(shell()).arg("-c").arg(command).check_run()
}

pub fn run_composer_update(ctx: &ExecutionContext) -> Result<()> {
    let composer = utils::require("composer")?;
    let composer_home = Command::new(&composer)
        .args(&["global", "config", "--absolute", "--quiet", "home"])
        .check_output()
        .map_err(|e| (SkipStep(format!("Error getting the composer directory: {}", e))))
        .map(|s| PathBuf::from(s.trim()))?
        .require()?;

    if !composer_home.is_descendant_of(ctx.base_dirs().home_dir()) {
        return Err(SkipStep(format!(
            "Composer directory {} isn't a decandent of the user's home directory",
            composer_home.display()
        ))
        .into());
    }

    print_separator("Composer");

    if ctx.config().composer_self_update() {
        cfg_if::cfg_if! {
            if #[cfg(unix)] {
                // If self-update fails without sudo then there's probably an update
                let has_update = match ctx.run_type().execute(&composer).arg("self-update").output()? {
                    ExecutorOutput::Wet(output) => !output.status.success(),
                    _ => false
                };

                if has_update {
                    ctx.run_type()
                        .execute(ctx.sudo().as_ref().unwrap())
                        .arg(&composer)
                        .arg("self-update")
                        .check_run()?;
                }
            } else {
                ctx.run_type().execute(&composer).arg("self-update").check_run()?;
            }
        }
    }

    let output = Command::new(&composer).args(&["global", "update"]).output()?;
    let status = output.status;
    if !status.success() {
        return Err(TopgradeError::ProcessFailed(status).into());
    }
    let stdout = String::from_utf8(output.stdout)?;
    let stderr = String::from_utf8(output.stderr)?;
    print!("{}\n{}", stdout, stderr);

    if stdout.contains("valet") || stderr.contains("valet") {
        if let Some(valet) = utils::which("valet") {
            ctx.run_type().execute(&valet).arg("install").check_run()?;
        }
    }

    Ok(())
}

pub fn run_dotnet_upgrade(ctx: &ExecutionContext) -> Result<()> {
    let dotnet = utils::require("dotnet")?;

    let output = Command::new(dotnet).args(&["tool", "list", "--global"]).output()?;

    if !output.status.success() {
        return Err(SkipStep(format!("dotnet failed with exit code {:?}", output.status)).into());
    }

    let output = String::from_utf8(output.stdout)?;
    if !output.starts_with("Package Id") {
        return Err(SkipStep(String::from("dotnet did not output packages")).into());
    }

    let mut packages = output.split('\n').skip(2).filter(|line| !line.is_empty()).peekable();

    if packages.peek().is_none() {
        return Err(SkipStep(String::from("No dotnet global tools installed")).into());
    }

    print_separator(".NET");

    for package in packages {
        let package_name = package.split_whitespace().next().unwrap();
        ctx.run_type()
            .execute("dotnet")
            .args(&["tool", "update", package_name, "--global"])
            .check_run()?;
    }

    Ok(())
}<|MERGE_RESOLUTION|>--- conflicted
+++ resolved
@@ -82,28 +82,16 @@
     ctx.run_type().execute(&sheldon).args(&["lock", "--update"]).check_run()
 }
 
-<<<<<<< HEAD
+pub fn run_fossil(run_type: RunType) -> Result<()> {
+    let fossil = utils::require("fossil")?;
+
+    print_separator("Fossil");
+
+    run_type.execute(&fossil).args(&["all", "sync"]).check_run()
+}
+
 pub fn run_vscode_variant(run_type: RunType, exe: &Path) -> Result<()> {
     let plugins = RunType::Wet.execute(&exe).args(&["--list-extensions"]).check_output()?;
-=======
-pub fn run_fossil(run_type: RunType) -> Result<()> {
-    let fossil = utils::require("fossil")?;
-
-    print_separator("Fossil");
-
-    run_type.execute(&fossil).args(&["all", "sync"]).check_run()
-}
-
-pub fn run_vscode(run_type: RunType) -> Result<()> {
-    let vscode = utils::require("code")?;
-
-    print_separator("Visual Studio Code");
-
-    let plugins = RunType::Wet
-        .execute(&vscode)
-        .args(&["--list-extensions"])
-        .check_output()?;
->>>>>>> 64b2f087
 
     for plugin in plugins.lines() {
         run_type
