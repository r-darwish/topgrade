--- conflicted
+++ resolved
@@ -109,8 +109,7 @@
     run_type.execute(&stack).arg("upgrade").check_run()
 }
 
-<<<<<<< HEAD
-pub fn run_tlmgr_update(run_type: RunType) -> Result<(), Error> {
+pub fn run_tlmgr_update(run_type: RunType) -> Result<()> {
     let tlmgr = utils::require("tlmgr")?;
     print_separator("TeX Live package manager");
 
@@ -120,10 +119,7 @@
         .check_run()
 }
 
-pub fn run_myrepos_update(base_dirs: &BaseDirs, run_type: RunType) -> Result<(), Error> {
-=======
 pub fn run_myrepos_update(base_dirs: &BaseDirs, run_type: RunType) -> Result<()> {
->>>>>>> ba516aa1
     let myrepos = utils::require("mr")?;
     base_dirs.home_dir().join(".mrconfig").require()?;
 
