--- conflicted
+++ resolved
@@ -243,21 +243,11 @@
 
     if let Some(sudo) = &ctx.sudo() {
         let mut command = ctx.run_type().execute(&sudo);
-<<<<<<< HEAD
-        command
-            .arg(
-                Path::new("/usr/bin/dnf")
-                    .if_exists()
-                    .unwrap_or_else(|| Path::new("/usr/bin/yum")),
-            )
-            .arg("distro-sync");
-=======
         if let Some(dnf) = Path::new("/usr/bin/dnf").if_exists() {
             command.arg(dnf).arg("distro-sync");
         } else {
             command.args(&["/usr/bin/yum", "upgrade"]);
         }
->>>>>>> 8ad8df83
 
         if let Some(args) = ctx.config().dnf_arguments() {
             command.args(args.split_whitespace());
