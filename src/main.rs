--- conflicted
+++ resolved
@@ -147,14 +147,9 @@
 
     #[cfg(unix)]
     {
-<<<<<<< HEAD
-        runner.execute(Step::Brew, "brew", || unix::run_homebrew(&ctx))?;
-=======
-        if config.should_run(Step::Brew) {
-            runner.execute("Brew", || unix::run_brew(&ctx))?;
-            runner.execute("Brew Cask", || unix::run_brew_cask(&ctx))?;
-        }
->>>>>>> 3d4917fa
+        runner.execute(Step::Brew, "brew", || unix::run_brew(&ctx))?;
+        runner.execute(Step::Brew, "brew", || unix::run_brew_cask(&ctx))?;
+
         #[cfg(target_os = "macos")]
         {
             runner.execute(Step::MacPorts, "MacPorts", || macos::run_macports(&ctx))?;
