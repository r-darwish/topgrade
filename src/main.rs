--- conflicted
+++ resolved
@@ -305,33 +305,12 @@
     }
 
     if config.should_run(Step::Node) {
-<<<<<<< HEAD
-        execute(
-            &mut report,
-            "NPM",
-            || node::run_npm_upgrade(&base_dirs, run_type),
-            config.no_retry(),
-        )?;
-        execute(
-            &mut report,
-            "yarn",
-            || node::yarn_global_update(run_type),
-            config.no_retry(),
-        )?;
-    }
-
+        runner.execute("NPM", || node::run_npm_upgrade(&base_dirs, run_type))?;
+        runner.execute("yarn", || node::yarn_global_update(run_type))?;
+    }
+  
     if config.should_run(Step::Composer) {
-        execute(
-            &mut report,
-            "composer",
-            || generic::run_composer_update(&base_dirs, run_type),
-            config.no_retry(),
-        )?;
-=======
-        runner.execute("NPM", || node::run_npm_upgrade(&base_dirs, run_type))?;
         runner.execute("composer", || generic::run_composer_update(&base_dirs, run_type))?;
-        runner.execute("yarn", || node::yarn_global_update(run_type))?;
->>>>>>> d72a17b1
     }
 
     #[cfg(not(any(
