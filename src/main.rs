--- conflicted
+++ resolved
@@ -278,13 +278,9 @@
         target_os = "dragonfly"
     )))]
     runner.execute(Step::Atom, "apm", || generic::run_apm(run_type))?;
-<<<<<<< HEAD
-    runner.execute(Step::VSCode, "vscode", || generic::run_vscode(run_type))?;
-    runner.execute(Step::VSCodium, "vscodium", || generic::run_vscodium(run_type))?;
-=======
     runner.execute(Step::Vscode, "vscode", || generic::run_vscode(run_type))?;
+    runner.execute(Step::Vscodium, "vscodium", || generic::run_vscodium(run_type))?;
     runner.execute(Step::Fossil, "fossil", || generic::run_fossil(run_type))?;
->>>>>>> 64b2f087
     runner.execute(Step::Rustup, "rustup", || generic::run_rustup(&base_dirs, run_type))?;
     runner.execute(Step::Dotnet, ".NET", || generic::run_dotnet_upgrade(&ctx))?;
     runner.execute(Step::Choosenim, "choosenim", || generic::run_choosenim(&ctx))?;
