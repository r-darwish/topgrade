--- conflicted
+++ resolved
@@ -61,12 +61,8 @@
             debug!("Path {:?} exists", self.as_ref());
             Ok(self)
         } else {
-<<<<<<< HEAD
+            debug!("Path {:?} doesn't exist", self.as_ref());
             Err(TopgradeError::SkipStep.into())
-=======
-            debug!("Path {:?} doesn't exist", self.as_ref());
-            Err(ErrorKind::SkipStep.into())
->>>>>>> 1ea9b91e
         }
     }
 }
