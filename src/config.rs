use super::utils::editor;
#[cfg(target_os = "macos")]
use crate::terminal::print_warning;
use anyhow::Result;
use directories::BaseDirs;
use log::{debug, LevelFilter};
use pretty_env_logger::formatted_timed_builder;
use serde::Deserialize;
use shellexpand;
use std::collections::BTreeMap;
use std::fs::write;
use std::path::PathBuf;
use std::process::Command;
use std::{env, fs};
use structopt::StructOpt;
use strum::{EnumIter, EnumString, EnumVariantNames, IntoEnumIterator, VariantNames};
use toml;

type Commands = BTreeMap<String, String>;

#[derive(EnumString, EnumVariantNames, Debug, Clone, PartialEq, Deserialize, EnumIter)]
#[serde(rename_all = "lowercase")]
#[strum(serialize_all = "snake_case")]
pub enum Step {
    System,
    PackageManagers,
    GitRepos,
    Vim,
    Emacs,
    Gem,
    Node,
    Composer,
    Sdkman,
    Remotes,
    Rustup,
    Cargo,
    Flutter,
    Go,
    Shell,
    Opam,
    Vcpkg,
    Pipx,
    Stack,
    Tlmgr,
    Myrepos,
    Pearl,
    Jetpack,
    Atom,
    Firmware,
    Restarts,
    Tldr,
}

#[derive(Deserialize, Default, Debug)]
pub struct Composer {
    self_update: Option<bool>,
}

#[derive(Deserialize, Default, Debug)]
#[serde(deny_unknown_fields)]
/// Configuration file
pub struct ConfigFile {
    pre_commands: Option<Commands>,
    commands: Option<Commands>,
    git_repos: Option<Vec<String>>,
    predefined_git_repos: Option<bool>,
    disable: Option<Vec<Step>>,
    remote_topgrades: Option<Vec<String>>,
    ssh_arguments: Option<String>,
    git_arguments: Option<String>,
    tmux_arguments: Option<String>,
    set_title: Option<bool>,
    assume_yes: Option<bool>,
    yay_arguments: Option<String>,
    no_retry: Option<bool>,
    run_in_tmux: Option<bool>,
    cleanup: Option<bool>,
    notify_each_step: Option<bool>,
    accept_all_windows_updates: Option<bool>,
    only: Option<Vec<Step>>,
    composer: Option<Composer>,
}

impl ConfigFile {
    fn ensure(base_dirs: &BaseDirs) -> Result<PathBuf> {
        #[cfg(not(target_os = "macos"))]
        let config_path = base_dirs.config_dir().join("topgrade.toml");

        #[cfg(target_os = "macos")]
        let config_path = {
            let deprecated_path = base_dirs.config_dir().join("topgrade.toml");
            let new_path = base_dirs.home_dir().join(".config/topgrade.toml");
            if deprecated_path.exists() {
                print_warning(format!("Storing configuration file at {old} is deprecated. Please move it to {new} by executing `mv \"{old}\" \"{new}\"`",
                              old=deprecated_path.display(), new=new_path.display()));
                deprecated_path
            } else {
                new_path
            }
        };

        if !config_path.exists() {
            debug!("No configuration exists");
            write(&config_path, include_str!("../config.example.toml")).map_err(|e| {
                debug!(
                    "Unable to write the example configuration file to {}: {}. Using blank config.",
                    config_path.display(),
                    e
                );
                e
            })?;
        } else {
            debug!("Configuration at {}", config_path.display());
        }

        Ok(config_path)
    }

    /// Read the configuration file.
    ///
    /// If the configuration file does not exist the function returns the default ConfigFile.
    fn read(base_dirs: &BaseDirs) -> Result<ConfigFile> {
        let config_path = Self::ensure(base_dirs)?;

        let contents = fs::read_to_string(&config_path).map_err(|e| {
            log::error!("Unable to read {}", config_path.display());
            e
        })?;

        let mut result: Self = toml::from_str(&contents).map_err(|e| {
            log::error!("Failed to deserialize {}", config_path.display());
            e
        })?;

        if let Some(ref mut paths) = &mut result.git_repos {
            for path in paths.iter_mut() {
                *path = shellexpand::tilde::<&str>(&path.as_ref()).into_owned();
            }
        }

        debug!("Loaded configuration: {:?}", result);

        Ok(result)
    }

    fn edit(base_dirs: &BaseDirs) -> Result<()> {
        let config_path = Self::ensure(base_dirs)?;
        let editor = editor();

        debug!("Editing {} with {}", config_path.display(), editor);
        Command::new(editor)
            .arg(config_path)
            .spawn()
            .and_then(|mut p| p.wait())?;
        Ok(())
    }
}

#[derive(StructOpt, Debug)]
#[structopt(name = "Topgrade", setting = structopt::clap::AppSettings::ColoredHelp)]
/// Command line arguments
pub struct CommandLineArgs {
    /// Edit the configuration file
    #[structopt(long = "edit-config")]
    edit_config: bool,

    /// Run inside tmux
    #[structopt(short = "t", long = "tmux")]
    run_in_tmux: bool,

    /// Cleanup temporary or old files
    #[structopt(short = "c", long = "cleanup")]
    cleanup: bool,

    /// Print what would be done
    #[structopt(short = "n", long = "dry-run")]
    dry_run: bool,

    /// Do not ask to retry failed steps
    #[structopt(long = "no-retry")]
    no_retry: bool,

    /// Do not perform upgrades for the given steps
    #[structopt(long = "disable", possible_values = &Step::VARIANTS)]
    disable: Vec<Step>,

    /// Perform only the specified steps (experimental)
    #[structopt(long = "only", possible_values = &Step::VARIANTS)]
    only: Vec<Step>,

    /// Output logs
    #[structopt(short = "v", long = "verbose")]
    verbose: bool,

    /// Prompt for a key before exiting
    #[structopt(short = "k", long = "keep")]
    keep_at_end: bool,

    /// Say yes to package manager's prompt (experimental)
    #[structopt(short = "y", long = "yes")]
    yes: bool,

    /// Don't pull the predefined git repos
    #[structopt(long = "disable-predefined-git-repos")]
    disable_predefined_git_repos: bool,
}

impl CommandLineArgs {
    pub fn edit_config(&self) -> bool {
        self.edit_config
    }
}

/// Represents the application configuration
///
/// The struct holds the loaded configuration file, as well as the arguments parsed from the command line.
/// Its provided methods decide the appropriate options based on combining the configuraiton file and the
/// command line arguments.
pub struct Config {
    opt: CommandLineArgs,
    config_file: ConfigFile,
    allowed_steps: Vec<Step>,
}

impl Config {
    /// Load the configuration.
    ///
    /// The function parses the command line arguments and reading the configuration file.
    pub fn load(base_dirs: &BaseDirs, opt: CommandLineArgs) -> Result<Self> {
        let mut builder = formatted_timed_builder();

        if opt.verbose {
            builder.filter(Some("topgrade"), LevelFilter::Trace);
        }

        builder.init();

        let config_file = ConfigFile::read(base_dirs).unwrap_or_else(|e| {
            // Inform the user about errors when loading the configuration,
            // but fallback to the default config to at least attempt to do something
            log::error!("failed to load configuration: {}", e);
            ConfigFile::default()
        });

        let allowed_steps = Self::allowed_steps(&opt, &config_file);

        Ok(Self {
            opt,
            config_file,
            allowed_steps,
        })
    }

    /// Launch an editor to edit the configuration
    pub fn edit(base_dirs: &BaseDirs) -> Result<()> {
        ConfigFile::edit(base_dirs)
    }

    /// The list of commands to run before performing any step.
    pub fn pre_commands(&self) -> &Option<Commands> {
        &self.config_file.pre_commands
    }

    /// The list of custom steps.
    pub fn commands(&self) -> &Option<Commands> {
        &self.config_file.commands
    }

    /// The list of additional git repositories to pull.
    pub fn git_repos(&self) -> &Option<Vec<String>> {
        &self.config_file.git_repos
    }

    /// Tell whether the specified step should run.
    ///
    /// If the step appears either in the `--disable` command line argument
    /// or the `disable` option in the configuration, the function returns false.
    pub fn should_run(&self, step: Step) -> bool {
        self.allowed_steps.contains(&step)
    }

    fn allowed_steps(opt: &CommandLineArgs, config_file: &ConfigFile) -> Vec<Step> {
        let mut enabled_steps: Vec<Step> = if !opt.only.is_empty() {
            opt.only.clone()
        } else {
            config_file
                .only
                .as_ref()
                .map_or_else(|| Step::iter().collect(), |v| v.clone())
        };

        let disabled_steps: Vec<Step> = if !opt.disable.is_empty() {
            opt.disable.clone()
        } else {
            config_file.disable.as_ref().map_or_else(|| vec![], |v| v.clone())
        };

        enabled_steps.retain(|e| !disabled_steps.contains(e));
        enabled_steps
    }

    /// Tell whether we should run in tmux.
    pub fn run_in_tmux(&self) -> bool {
        self.opt.run_in_tmux || self.config_file.run_in_tmux.unwrap_or(false)
    }

    /// Tell whether we should perform cleanup steps.
    pub fn cleanup(&self) -> bool {
        self.opt.cleanup || self.config_file.cleanup.unwrap_or(false)
    }

    /// Tell whether we are dry-running.
    pub fn dry_run(&self) -> bool {
        self.opt.dry_run
    }

    /// Tell whether we should not attempt to retry anything.
    pub fn no_retry(&self) -> bool {
        self.opt.no_retry || self.config_file.no_retry.unwrap_or(false)
    }

    /// List of remote hosts to run Topgrade in
    pub fn remote_topgrades(&self) -> &Option<Vec<String>> {
        &self.config_file.remote_topgrades
    }

    /// Extra SSH arguments
    pub fn ssh_arguments(&self) -> &Option<String> {
        &self.config_file.ssh_arguments
    }

    /// Extra Git arguments
    pub fn git_arguments(&self) -> &Option<String> {
        &self.config_file.git_arguments
    }

    /// Extra Tmux arguments
    #[allow(dead_code)]
    pub fn tmux_arguments(&self) -> &Option<String> {
        &self.config_file.tmux_arguments
    }

    /// Prompt for a key before exiting
    pub fn keep_at_end(&self) -> bool {
        self.opt.keep_at_end || env::var("TOPGRADE_KEEP_END").is_ok()
    }

    /// Whether to set the terminal title
    pub fn set_title(&self) -> bool {
        self.config_file.set_title.unwrap_or(true)
    }

    /// Whether to say yes to package managers
    #[allow(dead_code)]
    pub fn yes(&self) -> bool {
        self.config_file.assume_yes.unwrap_or(self.opt.yes)
    }

    /// Whether to accept all Windows updates
    #[allow(dead_code)]
    pub fn accept_all_windows_updates(&self) -> bool {
        self.config_file.accept_all_windows_updates.unwrap_or(true)
    }

<<<<<<< HEAD
    /// Whether Composer should update itself
    pub fn composer_self_update(&self) -> bool {
        self.config_file
            .composer
            .as_ref()
            .and_then(|c| c.self_update)
            .unwrap_or(false)
=======
    /// Whether to send a desktop notification at the beginning of every step
    #[allow(dead_code)]
    pub fn notify_each_step(&self) -> bool {
        self.config_file.notify_each_step.unwrap_or(false)
>>>>>>> d01aff7a
    }

    /// Extra yay arguments
    #[cfg(target_os = "linux")]
    pub fn yay_arguments(&self) -> &str {
        match &self.config_file.yay_arguments {
            Some(args) => args.as_str(),
            None => "--devel",
        }
    }

    pub fn use_predefined_git_repos(&self) -> bool {
        !self.opt.disable_predefined_git_repos && self.config_file.predefined_git_repos.unwrap_or(true)
    }
}<|MERGE_RESOLUTION|>--- conflicted
+++ resolved
@@ -362,7 +362,6 @@
         self.config_file.accept_all_windows_updates.unwrap_or(true)
     }
 
-<<<<<<< HEAD
     /// Whether Composer should update itself
     pub fn composer_self_update(&self) -> bool {
         self.config_file
@@ -370,12 +369,12 @@
             .as_ref()
             .and_then(|c| c.self_update)
             .unwrap_or(false)
-=======
+    }
+
     /// Whether to send a desktop notification at the beginning of every step
     #[allow(dead_code)]
     pub fn notify_each_step(&self) -> bool {
         self.config_file.notify_each_step.unwrap_or(false)
->>>>>>> d01aff7a
     }
 
     /// Extra yay arguments
