use super::utils::editor;
use anyhow::Result;
use directories::BaseDirs;
use log::{debug, LevelFilter};
use pretty_env_logger::formatted_timed_builder;
use serde::Deserialize;
use shellexpand;
use std::collections::BTreeMap;
use std::fs::write;
use std::path::PathBuf;
use std::process::Command;
use std::{env, fs};
use structopt::StructOpt;
use strum::{EnumIter, EnumString, EnumVariantNames, IntoEnumIterator};
use toml;

type Commands = BTreeMap<String, String>;

#[derive(EnumString, EnumVariantNames, Debug, Clone, PartialEq, Deserialize, EnumIter)]
#[serde(rename_all = "lowercase")]
#[strum(serialize_all = "snake_case")]
pub enum Step {
    System,
    PackageManagers,
    GitRepos,
    Vim,
    Emacs,
    Gem,
    Node,
    Sdkman,
    Remotes,
    Rustup,
    Cargo,
    Flutter,
    Go,
    Shell,
    Opam,
    Vcpkg,
    Pipx,
    Stack,
    Myrepos,
    Pearl,
    Jetpack,
    Atom,
    Firmware,
    Restarts,
}

#[derive(Deserialize, Default, Debug)]
#[serde(deny_unknown_fields)]
/// Configuration file
pub struct ConfigFile {
    pre_commands: Option<Commands>,
    commands: Option<Commands>,
    git_repos: Option<Vec<String>>,
    disable: Option<Vec<Step>>,
    remote_topgrades: Option<Vec<String>>,
    ssh_arguments: Option<String>,
    git_arguments: Option<String>,
    tmux_arguments: Option<String>,
    set_title: Option<bool>,
    assume_yes: Option<bool>,
    yay_arguments: Option<String>,
    no_retry: Option<bool>,
    run_in_tmux: Option<bool>,
    cleanup: Option<bool>,
    only: Option<Vec<Step>>,
}

impl ConfigFile {
    fn ensure(base_dirs: &BaseDirs) -> Result<PathBuf> {
        let config_path = base_dirs.config_dir().join("topgrade.toml");
        if !config_path.exists() {
            write(&config_path, include_str!("../config.example.toml")).map_err(|e| {
                debug!(
                    "Unable to write the example configuration file to {}: {}. Using blank config.",
                    config_path.display(),
                    e
                );
                e
            });
            debug!("No configuration exists");
        }

        Ok(config_path)
    }

    /// Read the configuration file.
    ///
    /// If the configuration file does not exist the function returns the default ConfigFile.
    fn read(base_dirs: &BaseDirs) -> Result<ConfigFile> {
        let config_path = Self::ensure(base_dirs)?;
<<<<<<< HEAD
        let mut result: Self = toml::from_str(&fs::read_to_string(config_path)?)?;
=======

        let contents = fs::read_to_string(&config_path)
            .map_err(|e| {
                log::error!("Unable to read {}", config_path.display());
                e
            })
            .context(ErrorKind::Configuration)?;

        let mut result: Self = toml::from_str(&contents)
            .map_err(|e| {
                log::error!("Failed to deserialize {}", config_path.display());
                e
            })
            .context(ErrorKind::Configuration)?;
>>>>>>> 060d4544

        if let Some(ref mut paths) = &mut result.git_repos {
            for path in paths.iter_mut() {
                *path = shellexpand::tilde::<&str>(&path.as_ref()).into_owned();
            }
        }

        debug!("Loaded configuration: {:?}", result);

        Ok(result)
    }

    fn edit(base_dirs: &BaseDirs) -> Result<()> {
        let config_path = Self::ensure(base_dirs)?;
        let editor = editor();

        debug!("Editing {} with {}", config_path.display(), editor);
        Command::new(editor).arg(config_path).spawn().and_then(|mut p| p.wait());
        Ok(())
    }
}

#[derive(StructOpt, Debug)]
#[structopt(name = "Topgrade", setting = structopt::clap::AppSettings::ColoredHelp)]
/// Command line arguments
pub struct CommandLineArgs {
    /// Edit the configuration file
    #[structopt(long = "edit-config")]
    edit_config: bool,

    /// Run inside tmux
    #[structopt(short = "t", long = "tmux")]
    run_in_tmux: bool,

    /// Cleanup temporary or old files
    #[structopt(short = "c", long = "cleanup")]
    cleanup: bool,

    /// Print what would be done
    #[structopt(short = "n", long = "dry-run")]
    dry_run: bool,

    /// Do not ask to retry failed steps
    #[structopt(long = "no-retry")]
    no_retry: bool,

    /// Do not perform upgrades for the given steps
    #[structopt(long = "disable", possible_values = &Step::variants())]
    disable: Vec<Step>,

    /// Perform only the specified steps (experimental)
    #[structopt(long = "only", possible_values = &Step::variants())]
    only: Vec<Step>,

    /// Output logs
    #[structopt(short = "v", long = "verbose")]
    verbose: bool,

    /// Prompt for a key before exiting
    #[structopt(short = "k", long = "keep")]
    keep_at_end: bool,

    /// Say yes to package manager's prompt (experimental)
    #[structopt(short = "y", long = "yes")]
    yes: bool,
}

impl CommandLineArgs {
    pub fn edit_config(&self) -> bool {
        self.edit_config
    }
}

/// Represents the application configuration
///
/// The struct holds the loaded configuration file, as well as the arguments parsed from the command line.
/// Its provided methods decide the appropriate options based on combining the configuraiton file and the
/// command line arguments.
pub struct Config {
    opt: CommandLineArgs,
    config_file: ConfigFile,
    allowed_steps: Vec<Step>,
}

impl Config {
    /// Load the configuration.
    ///
    /// The function parses the command line arguments and reading the configuration file.
    pub fn load(base_dirs: &BaseDirs, opt: CommandLineArgs) -> Result<Self> {
        let mut builder = formatted_timed_builder();

        if opt.verbose {
            builder.filter(Some("topgrade"), LevelFilter::Trace);
        }

        builder.init();

        let config_file = ConfigFile::read(base_dirs).unwrap_or_else(|e| {
            use failure::Fail;

            // Inform the user about errors when loading the configuration,
            // but fallback to the default config to at least attempt to do something
            log::error!("failed to load configuration: {}", e);

            let mut err = e.cause();
            while let Some(e) = err {
                log::error!("{}", e);
                err = e.cause();
            }

            ConfigFile::default()
        });

        let allowed_steps = Self::allowed_steps(&opt, &config_file);

        Ok(Self {
            opt,
            config_file,
            allowed_steps,
        })
    }

    /// Launch an editor to edit the configuration
    pub fn edit(base_dirs: &BaseDirs) -> Result<()> {
        ConfigFile::edit(base_dirs)
    }

    /// The list of commands to run before performing any step.
    pub fn pre_commands(&self) -> &Option<Commands> {
        &self.config_file.pre_commands
    }

    /// The list of custom steps.
    pub fn commands(&self) -> &Option<Commands> {
        &self.config_file.commands
    }

    /// The list of additional git repositories to pull.
    pub fn git_repos(&self) -> &Option<Vec<String>> {
        &self.config_file.git_repos
    }

    /// Tell whether the specified step should run.
    ///
    /// If the step appears either in the `--disable` command line argument
    /// or the `disable` option in the configuration, the function returns false.
    pub fn should_run(&self, step: Step) -> bool {
        self.allowed_steps.contains(&step)
    }

    fn allowed_steps(opt: &CommandLineArgs, config_file: &ConfigFile) -> Vec<Step> {
        let mut enabled_steps: Vec<Step> = if !opt.only.is_empty() {
            opt.only.clone()
        } else {
            config_file
                .only
                .as_ref()
                .map_or_else(|| Step::iter().collect(), |v| v.clone())
        };

        let disabled_steps: Vec<Step> = if !opt.disable.is_empty() {
            opt.disable.clone()
        } else {
            config_file.disable.as_ref().map_or_else(|| vec![], |v| v.clone())
        };

        enabled_steps.retain(|e| !disabled_steps.contains(e));
        enabled_steps
    }

    /// Tell whether we should run in tmux.
    pub fn run_in_tmux(&self) -> bool {
        self.opt.run_in_tmux || self.config_file.run_in_tmux.unwrap_or(false)
    }

    /// Tell whether we should perform cleanup steps.
    pub fn cleanup(&self) -> bool {
        self.opt.cleanup || self.config_file.cleanup.unwrap_or(false)
    }

    /// Tell whether we are dry-running.
    pub fn dry_run(&self) -> bool {
        self.opt.dry_run
    }

    /// Tell whether we should not attempt to retry anything.
    pub fn no_retry(&self) -> bool {
        self.opt.no_retry || self.config_file.no_retry.unwrap_or(false)
    }

    /// List of remote hosts to run Topgrade in
    pub fn remote_topgrades(&self) -> &Option<Vec<String>> {
        &self.config_file.remote_topgrades
    }

    /// Extra SSH arguments
    pub fn ssh_arguments(&self) -> &Option<String> {
        &self.config_file.ssh_arguments
    }

    /// Extra Git arguments
    pub fn git_arguments(&self) -> &Option<String> {
        &self.config_file.git_arguments
    }

    /// Extra Tmux arguments
    pub fn tmux_arguments(&self) -> &Option<String> {
        &self.config_file.tmux_arguments
    }

    /// Prompt for a key before exiting
    pub fn keep_at_end(&self) -> bool {
        self.opt.keep_at_end || env::var("TOPGRADE_KEEP_END").is_ok()
    }

    /// Whether to set the terminal title
    pub fn set_title(&self) -> bool {
        self.config_file.set_title.unwrap_or(true)
    }

    /// Whether to say yes to package managers
    #[allow(dead_code)]
    pub fn yes(&self) -> bool {
        self.config_file.assume_yes.unwrap_or(self.opt.yes)
    }

    /// Extra yay arguments
    #[cfg(target_os = "linux")]
    pub fn yay_arguments(&self) -> &str {
        match &self.config_file.yay_arguments {
            Some(args) => args.as_str(),
            None => "--devel",
        }
    }
}<|MERGE_RESOLUTION|>--- conflicted
+++ resolved
@@ -90,24 +90,16 @@
     /// If the configuration file does not exist the function returns the default ConfigFile.
     fn read(base_dirs: &BaseDirs) -> Result<ConfigFile> {
         let config_path = Self::ensure(base_dirs)?;
-<<<<<<< HEAD
-        let mut result: Self = toml::from_str(&fs::read_to_string(config_path)?)?;
-=======
-
-        let contents = fs::read_to_string(&config_path)
-            .map_err(|e| {
-                log::error!("Unable to read {}", config_path.display());
-                e
-            })
-            .context(ErrorKind::Configuration)?;
-
-        let mut result: Self = toml::from_str(&contents)
-            .map_err(|e| {
-                log::error!("Failed to deserialize {}", config_path.display());
-                e
-            })
-            .context(ErrorKind::Configuration)?;
->>>>>>> 060d4544
+
+        let contents = fs::read_to_string(&config_path).map_err(|e| {
+            log::error!("Unable to read {}", config_path.display());
+            e
+        })?;
+
+        let mut result: Self = toml::from_str(&contents).map_err(|e| {
+            log::error!("Failed to deserialize {}", config_path.display());
+            e
+        })?;
 
         if let Some(ref mut paths) = &mut result.git_repos {
             for path in paths.iter_mut() {
@@ -206,18 +198,9 @@
         builder.init();
 
         let config_file = ConfigFile::read(base_dirs).unwrap_or_else(|e| {
-            use failure::Fail;
-
             // Inform the user about errors when loading the configuration,
             // but fallback to the default config to at least attempt to do something
             log::error!("failed to load configuration: {}", e);
-
-            let mut err = e.cause();
-            while let Some(e) = err {
-                log::error!("{}", e);
-                err = e.cause();
-            }
-
             ConfigFile::default()
         });
 
